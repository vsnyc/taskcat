#!/usr/bin/env python
# -*- coding: UTF-8 -*-
# authors:
# Tony Vattathil <tonynv@amazon.com>, <avattathil@gmail.com>
# Santiago Cardenas <sancard@amazon.com>, <santiago[dot]cardenas[at]outlook[dot]com>
# Shivansh Singh <sshvans@amazon.com>,
# Jay McConnell <jmmccon@amazon.com>,
# Andrew Glenn <andglenn@amazon.com>
#
# repo: https://github.com/aws-quickstart/taskcat
# docs: https://aws-quickstart.github.io/taskcat/
#
# This program takes as input:
# CloudFormation template and json formatted parameter input file
# To create tests define the test params in config.yml (Example below)
# Planned Features:
# - Email test results to owner of project

# --imports --
from __future__ import print_function

import argparse
import base64
import datetime
import json
import os
import random
import re
import sys
import textwrap
import time
import uuid
import boto3
import pyfiglet
import tabulate
import yaml
import yattag
import logging
from argparse import RawTextHelpFormatter
from botocore.vendored import requests
from botocore.exceptions import ClientError
from pkg_resources import get_distribution
from functools import partial
from multiprocessing.dummy import Pool as ThreadPool

from .reaper import Reaper
from .utils import ClientFactory

# Version Tag
'''
:param _run_mode: A value of 1 indicated taskcat is sourced from pip
 A value of 0 indicates development mode taskcat is loading from local source
'''
try:
    __version__ = get_distribution('taskcat').version.replace('.0', '.')
    _run_mode = 1
except Exception:
    __version__ = "[local source] no pip module installed"
    _run_mode = 0

version = __version__
debug = ''
error = ''
check = ''
fail = ''
info = ''
sig = base64.b64decode("dENhVA==").decode()
jobid = str(uuid.uuid4())
header = '\x1b[1;41;0m'
hightlight = '\x1b[0;30;47m'
name_color = '\x1b[0;37;44m'
aqua = '\x1b[0;30;46m'
green = '\x1b[0;30;42m'
white = '\x1b[0;30;47m'
orange = '\x1b[0;30;43m'
red = '\x1b[0;30;41m'
rst_color = '\x1b[0m'
E = '{1}[ERROR {0} ]{2} :'.format(error, red, rst_color)
D = '{1}[DEBUG {0} ]{2} :'.format(debug, aqua, rst_color)
P = '{1}[PASS  {0} ]{2} :'.format(check, green, rst_color)
F = '{1}[FAIL  {0} ]{2} :'.format(fail, red, rst_color)
I = '{1}[INFO  {0} ]{2} :'.format(info, orange, rst_color)

'''
Given the url to PypI package info url returns the current live version
'''

# create logger
logger = logging.getLogger('taskcat')
logger.setLevel(logging.DEBUG)


def get_pip_version(pkginfo_url):
    pkginfo = requests.get(pkginfo_url).text
    for record in pkginfo.split('\n'):
        if record.startswith('Version'):
            current_version = str(record).split(':', 1)
            return (current_version[1]).strip()


def buildmap(start_location, map_string, partial_match=True):
    """
    Given a start location and a string value, this function returns a list of
    file paths containing the given string value, down in the directory
    structure from the start location.

    :param start_location: directory from where to start looking for the file
    :param map_string: value to match in the file path
    :param partial_match: (bool) Turn on partial matching.
    :  Ex: 'foo' matches 'foo' and 'foo.old'. Defaults true. False adds a '/' to the end of the string.
    :return:
        list of file paths containing the given value.
    """
    if not partial_match:
        map_string = "{}/".format(map_string)
    fs_map = []
    for fs_path, dirs, filelist in os.walk(start_location, topdown=False):
        for fs_file in filelist:
            fs_path_to_file = (os.path.join(fs_path, fs_file))
            if map_string in fs_path_to_file and '.git' not in fs_path_to_file:
                fs_map.append(fs_path_to_file)

    return fs_map


"""
    This class is used to represent the test data.
"""


class TestData(object):
    def __init__(self):
        self.__test_name = None
        self.__test_stacks = []

    def set_test_name(self, name):
        self.__test_name = name

    def get_test_name(self):
        return self.__test_name

    def get_test_stacks(self):
        return self.__test_stacks

    def add_test_stack(self, stack):
        self.__test_stacks.append(stack)


"""
    Task(Cat = CloudFormation Automated Testing)

    This is the main TaskCat class, which provides various functions to
    perform testing of CloudFormation templates in multiple regions and
    generate report.
"""


# noinspection PyUnresolvedReferences
class TaskCat(object):
    # CONSTRUCTOR
    # ============

    def __init__(self, nametag='[taskcat]'):
        self.nametag = '{1}{0}{2}'.format(nametag, name_color, rst_color)
        self.project = None
        self.owner = None
        self.banner = None
        self.capabilities = []
        self.verbose = False
        self.config = 'config.yml'
        self.test_region = []
        self.s3bucket = None
        self.s3bucket_type = None
        self.template_path = None
        self.parameter_path = None
        self.default_region = None
        self._template_file = None
        self._template_type = None
        self._parameter_file = None
        self._parameter_path = None
        self.ddb_table = None
        self._enable_dynamodb = False
        self._termsize = 110
        self._strict_syntax_json = True
        self._banner = ""
        self._auth_mode = None
        self._report = False
        self._use_global = False
        self._password = None
        self.run_cleanup = True
        self.public_s3_bucket = False
        self._aws_access_key = None
        self._aws_secret_key = None
        self._boto_profile = None
        self._boto_client = ClientFactory(logger=logger)
        self._key_url_map = {}
<<<<<<< HEAD
        self.multithread_upload = False
=======
        self.retain_if_failed = False
>>>>>>> a03e907e

    # SETTERS AND GETTERS
    # ===================

    def set_project(self, project):
        self.project = project

    def get_project(self):
        return self.project

    def set_multithread_upload(self, multithread_upload):
        self.multithread_upload = multithread_upload

    def get_multithread_upload(self):
        return self.multithread_upload

    def set_owner(self, owner):
        self.owner = owner

    def get_owner(self):
        return self.owner

    def set_capabilities(self, ability):
        self.capabilities.append(ability)

    def get_capabilities(self):
        return self.capabilities

    def set_s3bucket(self, bucket):
        self.s3bucket = bucket

    def get_s3bucket(self):
        return str(self.s3bucket)

    def set_s3bucket_type(self, bucket):
        self.s3bucket_type = bucket

    def get_s3bucket_type(self):
        return str(self.s3bucket_type)

    def set_config(self, config_yml):
        if os.path.isfile(config_yml):
            self.config = config_yml
        else:
            print("Cannot locate file %s" % config_yml)
            exit(1)

    def get_config(self):
        return self.config

    def get_strict_syntax_json(self):
        return self._strict_syntax_json

    def set_strict_syntax_json(self, value):
        self._strict_syntax_json = value

    def get_template_file(self):
        return self._template_file

    def set_template_file(self, template):
        self._template_file = template

    def get_template_type(self):
        return self._template_type

    def set_template_type(self, template_type):
        self._template_type = template_type

    def set_parameter_file(self, parameter):
        self._parameter_file = parameter

    def get_parameter_file(self):
        return self._parameter_file

    def set_parameter_path(self, parameter):
        self.parameter_path = parameter

    def get_parameter_path(self):
        return self.parameter_path

    def get_param_includes(self, original_keys):
        """
        This function searches for ~/.aws/taskcat_global_override.json,
        then <project>/ci/taskcat_project_override.json, in that order.
        Keys defined in either of these files will override Keys defined in <project>/ci/*.json.

        :param original_keys: json object derived from Parameter Input JSON in <project>/ci/
        """
        # Github/issue/57
        # Look for ~/.taskcat_overrides.json

        # Fetch overrides Homedir first.
        dict_squash_list = []
        _homedir_override_file_path = "{}/.aws/{}".format(os.path.expanduser('~'), 'taskcat_global_override.json')
        if os.path.isfile(_homedir_override_file_path):
            with open(_homedir_override_file_path) as f:
                _homedir_override_json = json.loads(f.read())
                print(D + "Values loaded from ~/.aws/taskcat_global_override.json")
                print(D + str(_homedir_override_json))
            dict_squash_list.append(_homedir_override_json)

        # Now look for per-project override uploaded to S3.
        override_file_key = "{}/ci/taskcat_project_override.json".format(self.project)
        try:
            # Intentional duplication of self.get_content() here, as I don't want to break that due to
            # tweaks necessary here.
            s3_client = self._boto_client.get('s3', region=self.get_default_region(), s3v4=True)
            dict_object = s3_client.get_object(Bucket=self.s3bucket, Key=override_file_key)
            content = dict_object['Body'].read().strip()
            _obj = json.loads(content)
            dict_squash_list.append(_obj)
            print(D + "Values loaded from {}/ci/taskcat_project_override.json".format(self.project))
            print(D + str(_obj))
        except Exception:
            pass

        # Setup a list index dictionary.
        # - Used to give an Parameter => Index mapping for replacement.
        param_index = {}
        for (idx, param_dict) in enumerate(original_keys):
            key = param_dict['ParameterKey']
            param_index[key] = idx

        # Merge the two lists, overriding the original values if necessary.
        for override in dict_squash_list:
            for override_pd in override:
                key = override_pd['ParameterKey']
                if key in param_index.keys():
                    idx = param_index[key]
                    original_keys[idx] = override_pd
                else:
                    original_keys.append(override_pd)
                    param_index[override_pd['ParameterKey']] = original_keys.index(override_pd)
        # check if s3 bucket and QSS3BucketName param match. fix if they dont.
        bucket_name = self.get_s3bucket()
        _kn = 'QSS3BucketName'
        if _kn in param_index:
            _knidx = param_index[_kn]
            param_bucket_name = original_keys[_knidx]['ParameterValue']
            if (param_bucket_name != bucket_name):
                print(I + "Data inconsistency between S3 Bucket Name [{}] and QSS3BucketName Parameter Value: [{}]".format(bucket_name, param_bucket_name))
                print(I + "Setting the value of QSS3BucketName to [{}]".format(bucket_name))
                original_keys[_knidx]['ParameterValue'] = bucket_name

        return original_keys

    def set_template_path(self, template):
        self.template_path = template

    def get_template_path(self):
        return self.template_path

    def set_password(self, password):
        self._password = password

    def get_password(self):
        return self._password

    def set_dynamodb_table(self, ddb_table):
        self.ddb_table = ddb_table

    def get_dynamodb_table(self):
        return self.ddbtable

    def set_default_region(self, region):
        self.default_region = region

    def get_default_region(self):
        return self.default_region

    def get_test_region(self):
        return self.test_region

    def set_test_region(self, region_list):
        self.test_region = []
        for region in region_list:
            self.test_region.append(region)

    def set_docleanup(self, cleanup_value):
        self.run_cleanup = cleanup_value

    def get_docleanup(self):
        return self.run_cleanup

    #      FUNCTIONS       #
    # ==================== #

    def stage_in_s3(self, taskcat_cfg):
        """
        Upload templates and other artifacts to s3.

        This function creates the s3 bucket with name provided in the config yml file. If
        no bucket name provided, it creates the s3 bucket using project name provided in
        config yml file. And uploads the templates and other artifacts to the s3 bucket.

        :param taskcat_cfg: Taskcat configuration provided in yml file

        """
        if self.public_s3_bucket:
            bucket_or_object_acl = 'public-read'
        else:
            bucket_or_object_acl = 'bucket-owner-read'
        s3_client = self._boto_client.get('s3', region=self.get_default_region(), s3v4=True)
        self.set_project(taskcat_cfg['global']['qsname'])

        # TODO Update to alchemist upload
        if 's3bucket' in taskcat_cfg['global'].keys():
            self.set_s3bucket(taskcat_cfg['global']['s3bucket'])
            self.set_s3bucket_type('defined')
            print(I + "Staging Bucket => " + self.get_s3bucket())
        else:
            auto_bucket = 'taskcat-' + self.get_project() + "-" + jobid[:8]
            if self.get_default_region():
                print('{0}Creating bucket {1} in {2}'.format(I, auto_bucket, self.get_default_region()))
                if self.get_default_region() == 'us-east-1':
                    response = s3_client.create_bucket(ACL=bucket_or_object_acl,
                                                       Bucket=auto_bucket)
                else:
                    response = s3_client.create_bucket(ACL=bucket_or_object_acl,
                                                       Bucket=auto_bucket,
                                                       CreateBucketConfiguration = {
                                                           'LocationConstraint': self.get_default_region()
                                                       }
                                                       )

                self.set_s3bucket_type('auto')
            else:
                print(E + "Default_region = " + self.get_default_region())
                sys.exit(1)

            if response['ResponseMetadata']['HTTPStatusCode'] is 200:
                print(I + "Staging Bucket => [%s]" % auto_bucket)
                self.set_s3bucket(auto_bucket)
            else:
                print('{0}Creating bucket {1} in {2}'.format(I, auto_bucket, self.get_default_region()))
                response = s3_client.create_bucket(ACL=bucket_or_object_acl,
                                                   Bucket=auto_bucket,
                                                   CreateBucketConfiguration={
                                                       'LocationConstraint': self.get_default_region()})

                if response['ResponseMetadata']['HTTPStatusCode'] is 200:
                    print(I + "Staging Bucket => [%s]" % auto_bucket)
                    self.set_s3bucket(auto_bucket)

        # TODO Remove after alchemist is implemented
        if os.path.isdir(self.get_project()):
            current_dir = "."
            start_location = "{}/{}".format(".", self.get_project())
            fsmap = buildmap(current_dir, start_location, partial_match=False)
        else:

            print('''\t\t Hint: The name specfied as value of qsname ({})
                    must match the root directory of your project'''.format(self.get_project()))
            print("{0}!Cannot find directory [{1}] in {2}".format(E, self.get_project(), os.getcwd()))
            print(I + "Please cd to where you project is located")
            sys.exit(1)

<<<<<<< HEAD
        if self.multithread_upload:
            threads = 16
            print(I + "Multithread upload enabled, spawning %s threads" % threads)
            pool = ThreadPool(threads)
            func = partial(self._s3_upload_file, s3_client=s3_client)
            pool.map(func, fsmap)
            pool.close()
            pool.join()
        else:
            for filename in fsmap:
                self._s3_upload_file(filename, s3_client)
=======
        for filename in fsmap:
            try:
                upload = re.sub('^./', '', filename)
                s3_client.upload_file(filename, self.get_s3bucket(), upload, ExtraArgs={'ACL': bucket_or_object_acl})
            except Exception as e:
                print("Cannot Upload to bucket => %s" % self.get_s3bucket())
                print(E + "Check that you bucketname is correct")
                if self.verbose:
                    print(D + str(e))
                sys.exit(1)
>>>>>>> a03e907e

        paginator = s3_client.get_paginator('list_objects')
        operation_parameters = {'Bucket': self.get_s3bucket(), 'Prefix': self.get_project()}
        s3_pages = paginator.paginate(**operation_parameters)

        for s3keys in s3_pages.search('Contents'):
            print("{}[S3: -> ]{} s3://{}/{}".format(white, rst_color, self.get_s3bucket(), s3keys.get('Key')))
        print("{} |Contents of S3 Bucket {} {}".format(self.nametag, header, rst_color))

        print('\n')

    def _s3_upload_file(self, filename, s3_client):
        upload = re.sub('^./', '', filename)
        try:
            s3_client.upload_file(filename, self.get_s3bucket(), upload, ExtraArgs={'ACL': 'public-read'})
        except Exception as e:
            print("Cannot Upload to bucket => %s" % self.get_s3bucket())
            print(E + "Check that you bucketname is correct")
            if self.verbose:
                print(D + str(e))
            sys.exit(1)

    def get_available_azs(self, region, count):
        """
        Returns a list of availability zones in a given region.

        :param region: Region for the availability zones
        :param count: Minimum number of availability zones needed

        :return: List of availability zones in a given region

        """
        available_azs = []
        ec2_client = self._boto_client.get('ec2', region=region)
        availability_zones = ec2_client.describe_availability_zones(
            Filters=[{'Name': 'state', 'Values': ['available']}])

        for az in availability_zones['AvailabilityZones']:
            available_azs.append(az['ZoneName'])

        if len(available_azs) < count:
            print("{0}!Only {1} az's are available in {2}".format(E, len(available_azs), region))
            quit()
        else:
            azs = ','.join(available_azs[:count])
            return azs

    def get_content(self, bucket, object_key):
        """
        Returns the content of an object, given the bucket name and the key of the object

        :param bucket: Bucket name
        :param object_key: Key of the object

        :return: Content of the object

        """
        s3_client = self._boto_client.get('s3', region=self.get_default_region(), s3v4=True)
        dict_object = s3_client.get_object(Bucket=bucket, Key=object_key)
        content = dict_object['Body'].read().strip()
        return content

    def get_s3contents(self, url):
        """
        Returns S3 object.
        - If --public-s3-bucket is passed, returns via the requests library.
        - If not, does an S3 API call.

        :param url: URL of the S3 object to return.
        :return: Data of the s3 object.
        """
        if self.public_s3_bucket:
            payload = requests.get(url)
            return payload.text
        key = self._key_url_map[url]
        return self.get_content(self.get_s3bucket(), key)

    def get_s3_url(self, key):
        """
        Returns S3 url of a given object.

        :param key: Name of the object whose S3 url is being returned
        :return: S3 url of the given key

        """
        s3_client = self._boto_client.get('s3', region=self.get_default_region(), s3v4=True)
        bucket_location = s3_client.get_bucket_location(Bucket=self.get_s3bucket())
        _project_s3_prefix = self.get_project()
        paginator = s3_client.get_paginator('list_objects')
        operation_parameters = {'Bucket': self.get_s3bucket(), 'Prefix': _project_s3_prefix}
        page_iterator = paginator.paginate(**operation_parameters)
        for page in page_iterator:
            for s3obj in (page['Contents']):
                for metadata in s3obj.items():
                    if metadata[0] == 'Key':
                        if key in metadata[1]:
                            # Finding exact match
                            terms = metadata[1].split("/")
                            _found_prefix = terms[0]
                            # issues/
                            if (key == terms[-1]) and (_found_prefix == _project_s3_prefix):
                                if bucket_location[
                                    'LocationConstraint'
                                ] is not None:
                                    o_url = "https://s3-{0}.{1}/{2}/{3}".format(
                                        bucket_location['LocationConstraint'],
                                        "amazonaws.com",
                                        self.get_s3bucket(),
                                        metadata[1])
                                    self._key_url_map.update({o_url:metadata[1]})
                                    return o_url
                                else:
                                    amzns3 = 's3.amazonaws.com'
                                    o_url = "https://{1}.{0}/{2}".format(amzns3, self.get_s3bucket(), metadata[1])
                                    self._key_url_map.update({o_url:metadata[1]})
                                    return o_url

    def get_global_region(self, yamlcfg):
        """
        Returns a list of regions defined under global region in the yml config file.

        :param yamlcfg: Content of the yml config file
        :return: List of regions

        """
        g_regions = []
        for keys in yamlcfg['global'].keys():
            if 'region' in keys:
                try:
                    iter(yamlcfg['global']['regions'])
                    namespace = 'global'
                    for region in yamlcfg['global']['regions']:
                        # print("found region %s" % region)
                        g_regions.append(region)
                        self._use_global = True
                except TypeError:
                    print("No regions defined in [%s]:" % namespace)
                    print("Please correct region defs[%s]:" % namespace)
        return g_regions

    def get_resources(self, stackname, region, include_stacks=False):
        """
        Given a stackname, and region function returns the list of dictionary items, where each item
        consist of logicalId, physicalId and resourceType of the aws resource associated
        with the stack.

        :param include_stacks:
        :param stackname: CloudFormation stack name
        :param region: AWS region
        :return: List of objects in the following format
             [
                 {
                     'logicalId': 'string',
                     'physicalId': 'string',
                     'resourceType': 'String'
                 },
             ]

        """
        l_resources = []
        self.get_resources_helper(stackname, region, l_resources, include_stacks)
        return l_resources

    def get_resources_helper(self, stackname, region, l_resources, include_stacks):
        """
        This is a helper function of get_resources function. Check get_resources function for details.

        """
        if stackname != 'None':
            try:
                cfn = self._boto_client.get('cloudformation', region=region)
                result = cfn.describe_stack_resources(StackName=stackname)
                stack_resources = result.get('StackResources')
                for resource in stack_resources:
                    if self.verbose:
                        print(D + "Resources: for {}".format(stackname))
                        print(D + "{0} = {1}, {2} = {3}, {4} = {5}".format(
                            '\n\t\tLogicalId',
                            resource.get('LogicalResourceId'),
                            '\n\t\tPhysicalId',
                            resource.get('PhysicalResourceId'),
                            '\n\t\tType',
                            resource.get('ResourceType')
                        ))
                    # if resource is a stack and has a physical resource id
                    # (NOTE: physical id will be missing if stack creation is failed)
                    if resource.get(
                            'ResourceType') == 'AWS::CloudFormation::Stack' and 'PhysicalResourceId' in resource:
                        if include_stacks:
                            d = {'logicalId': resource.get('LogicalResourceId'),
                                 'physicalId': resource.get('PhysicalResourceId'),
                                 'resourceType': resource.get('ResourceType')}
                            l_resources.append(d)
                        stackdata = self.parse_stack_info(
                            str(resource.get('PhysicalResourceId')))
                        region = stackdata['region']
                        self.get_resources_helper(resource.get('PhysicalResourceId'), region, l_resources,
                                                  include_stacks)
                    # else if resource is not a stack and has a physical resource id
                    # (NOTE: physical id will be missing if stack creation is failed)
                    elif resource.get(
                            'ResourceType') != 'AWS::CloudFormation::Stack' and 'PhysicalResourceId' in resource:
                        d = {'logicalId': resource.get('LogicalResourceId'),
                             'physicalId': resource.get('PhysicalResourceId'),
                             'resourceType': resource.get('ResourceType')}
                        l_resources.append(d)
            except Exception as e:
                if self.verbose:
                    print(D + str(e))
                sys.exit(F + "Unable to get resources for stack %s" % stackname)

    def get_all_resources(self, stackids, region):
        """
        Given a list of stackids, function returns the list of dictionary items, where each
        item consist of stackId and the resources associated with that stack.

        :param stackids: List of Stack Ids
        :param region: AWS region
        :return: A list of dictionary object in the following format
                [
                    {
                        'stackId': 'string',
                        'resources': [
                            {
                               'logicalId': 'string',
                               'physicalId': 'string',
                               'resourceType': 'String'
                            },
                        ]
                    },
                ]

        """
        l_all_resources = []
        for anId in stackids:
            d = {
                'stackId': anId,
                'resources': self.get_resources(anId, region)
            }
            l_all_resources.append(d)
        return l_all_resources

    def validate_template(self, taskcat_cfg, test_list):
        """
        Returns TRUE if all the template files are valid, otherwise FALSE.

        :param taskcat_cfg: TaskCat config object
        :param test_list: List of tests

        :return: TRUE if templates are valid, else FALSE
        """
        # Load global regions
        self.set_test_region(self.get_global_region(taskcat_cfg))
        for test in test_list:
            print(self.nametag + " :Validate Template in test[%s]" % test)
            self.define_tests(taskcat_cfg, test)
            try:
                if self.verbose:
                    print(D + "Default region [%s]" % self.get_default_region())
                cfn = self._boto_client.get('cloudformation', region=self.get_default_region())

                cfn.validate_template(TemplateURL=self.get_s3_url(self.get_template_file()))
                result = cfn.validate_template(TemplateURL=self.get_s3_url(self.get_template_file()))
                print(P + "Validated [%s]" % self.get_template_file())
                if 'Description' in result:
                    cfn_result = (result['Description'])
                    print(I + "Description  [%s]" % textwrap.fill(cfn_result))
                else:
                    print(I + "Please include a top-level description for template: [%s]" % self.get_template_file())
                if self.verbose:
                    cfn_params = json.dumps(result['Parameters'], indent=11, separators=(',', ': '))
                    print(D + "Parameters:")
                    print(cfn_params)
            except Exception as e:
                if self.verbose:
                    print(D + str(e))
                sys.exit(F + "Cannot validate %s" % self.get_template_file())
        print('\n')
        return True

    def genpassword(self, pass_length, pass_type):
        """
        Returns a password of given length and type.

        :param pass_length: Length of the desired password
        :param pass_type: Type of the desired password - String only OR Alphanumeric
            * A = AlphaNumeric, Example 'vGceIP8EHC'
        :return: Password of given length and type
        """
        if self.verbose:
            print(D + "Auto generating password")
            print(D + "Pass size => {0}".format(pass_length))

        password = []
        numbers = "1234567890"
        lowercase = "abcdefghijklmnopqrstuvwxyz"
        uppercase = "ABCDEFGHIJKLMNOPQRSTUVWXYZ"
        specialchars = "!#$&{*:[=,]-_%@+"

        # Generates password string with:
        # lowercase,uppercase and numeric chars
        if pass_type == 'A':
            print(D + "Pass type => {0}".format('alpha-numeric'))

            while len(password) < pass_length:
                password.append(random.choice(lowercase))
                password.append(random.choice(uppercase))
                password.append(random.choice(numbers))

        # Generates password string with:
        # lowercase,uppercase, numbers and special chars
        elif pass_type == 'S':
            print(D + "Pass type => {0}".format('specialchars'))
            while len(password) < pass_length:
                password.append(random.choice(lowercase))
                password.append(random.choice(uppercase))
                password.append(random.choice(numbers))
                password.append(random.choice(specialchars))
        else:
            # If no passtype is defined (None)
            # Defaults to alpha-numeric
            # Generates password string with:
            # lowercase,uppercase, numbers and special chars
            print(D + "Pass type => default {0}".format('alpha-numeric'))
            while len(password) < pass_length:
                password.append(random.choice(lowercase))
                password.append(random.choice(uppercase))
                password.append(random.choice(numbers))

        return ''.join(password)

    def generate_random(self, gtype, length):
        random_string = []
        numbers = "1234567890"
        lowercase = "abcdefghijklmnopqrstuvwxyz"
        if gtype == 'alpha':
            print(D + "Random String => {0}".format('alpha'))

            while len(random_string) < length:
                random_string.append(random.choice(lowercase))

        # Generates password string with:
        # lowercase,uppercase, numbers and special chars
        elif gtype == 'number':
            print(D + "Random String => {0}".format('numeric'))
            while len(random_string) < length:
                random_string.append(random.choice(numbers))

        return ''.join(random_string)

    def generate_uuid(self, uuid_type):
        if uuid_type is 'A':
            return str(uuid.uuid4())
        else:
            return str(uuid.uuid4())

    def generate_input_param_values(self, s_parms, region):
        """
        Given a cloudformation input parameter file as JSON, this function generates the values
        for the parameters indicated by $[] appropriately, replaces $[] with new value and return
        the updated JSON.

        :param region:
        :param s_parms: Cloudformation template input parameter file as JSON

        :return: Input parameter file as JSON with $[] replaced with generated values

        """
        # gentype = None

        # Auto-generated stack inputs

        # (Passwords)
        # Value that matches the following pattern will be replaced
        # - Parameters must start with $[
        # - Parameters must end with ]
        # - genpass in invoked when _genpass_X is found
        # - X is length of the string
        # Example: $[taskcat_genpass_8]
        # Optionally - you can specify the type of password by adding
        # - A alpha-numeric passwords
        # - S passwords with special characters
        # Example: $[taskcat_genpass_8A]
        # Generates: tI8zN3iX8
        # or
        # Example: $[taskcat_genpass_8S]
        # Generates: mA5@cB5!

        # (Auto generated s3 bucket )
        # Example: $[taskcat_autobucket]
        # Generates: <evaluates to auto generated bucket name>

        # (Generate UUID String)
        # Example: $[taskcat_genuuid]
        # Generates: 1c2e3483-2c99-45bb-801d-8af68a3b907b

        # (Generate Random String)
        # Example: $[taskcat_random-string]
        # Generates: yysuawpwubvotiqgwjcu
        # or
        # Example: $[taskcat_random-numbers]
        # Generates: 56188163597280820763

        # (Availability Zones)
        # Value that matches the following pattern will be replaced
        # - Parameters must start with $[
        # - Parameters must end with ]
        # - genaz in invoked when _genaz_X is found
        # - A number of AZ's will be selected from the region
        #   the stack is attempting to launch
        # Example: $[taskcat_genaz_2] (if the region is us-east-2)
        # Generates: us-east-1a, us-east-2b

        for parmdict in s_parms:
            for _ in parmdict:

                param_value = parmdict['ParameterValue']

                # Determines the size of the password to generate
                count_re = re.compile('(?!\w+_)\d{1,2}', re.IGNORECASE)

                # Determines the type of password to generate
                gentype_re = re.compile(
                    '(?!\w+_genpass_\d{1,2}])([AS])', re.IGNORECASE)

                # Determines if _genpass has been requested
                genpass_re = re.compile(
                    '\$\[\w+_genpass?(\w)_\d{1,2}\w?]$', re.IGNORECASE)

                # Determines if random string  value was requested
                gen_string_re = re.compile(
                    '\$\[taskcat_random-string]$', re.IGNORECASE)

                # Determines if random number value was requested
                gen_numbers_re = re.compile(
                    '\$\[taskcat_random-numbers]$', re.IGNORECASE)

                # Determines if autobucket value was requested
                autobucket_re = re.compile(
                    '\$\[taskcat_autobucket]$', re.IGNORECASE)

                # Determines if _genaz has been requested. This can return single or multiple AZs.
                genaz_re = re.compile('\$\[\w+_ge[nt]az_\d]', re.IGNORECASE)

                # Determines if single AZ has been requested. This is added to support legacy templates
                genaz_single_re = re.compile('\$\[\w+_ge[nt]singleaz_\d]', re.IGNORECASE)

                # Determines if uuid has been requested
                genuuid_re = re.compile('\$\[\w+_gen[gu]uid]', re.IGNORECASE)

                # Determines if AWS QuickStart default KeyPair name has been requested
                getkeypair_re = re.compile('\$\[\w+_getkeypair]', re.IGNORECASE)

                # Determines if AWS QuickStart default license bucket name has been requested
                getlicensebucket_re = re.compile('\$\[\w+_getlicensebucket]', re.IGNORECASE)

                # Determines if AWS QuickStart default media bucket name has been requested
                getmediabucket_re = re.compile('\$\[\w+_getmediabucket]', re.IGNORECASE)

                # Determines if license content has been requested
                licensecontent_re = re.compile('\$\[\w+_getlicensecontent]', re.IGNORECASE)

                # Determines if s3 replacement was requested
                gets3replace = re.compile('\$\[\w+_url_.+]$', re.IGNORECASE)
                geturl_re = re.compile('(?<=._url_)(.+)(?=]$)', re.IGNORECASE)

                if gen_string_re.search(param_value):
                    random_string = self.regxfind(gen_string_re, param_value)
                    param_value = self.generate_random('alpha', 20)

                    if self.verbose:
                        print("{}Generating random string for {}".format(D, random_string))
                    parmdict['ParameterValue'] = param_value

                if gen_numbers_re.search(param_value):
                    random_numbers = self.regxfind(gen_numbers_re, param_value)
                    param_value = self.generate_random('number', 20)

                    if self.verbose:
                        print("{}Generating numeric string for {}".format(D, random_numbers))
                    parmdict['ParameterValue'] = param_value

                if genuuid_re.search(param_value):
                    uuid_string = self.regxfind(genuuid_re, param_value)
                    param_value = self.generate_uuid('A')

                    if self.verbose:
                        print("{}Generating random uuid string for {}".format(D, uuid_string))
                    parmdict['ParameterValue'] = param_value

                if autobucket_re.search(param_value):
                    bkt = self.regxfind(autobucket_re, param_value)
                    param_value = self.get_s3bucket()
                    if self.verbose:
                        print("{}Setting value to {}".format(D, bkt))
                    parmdict['ParameterValue'] = param_value

                if gets3replace.search(param_value):
                    url = self.regxfind(geturl_re, param_value)
                    param_value = self.get_s3contents(url)
                    if self.verbose:
                        print("{}Raw content of url {}".format(D, url))
                    parmdict['ParameterValue'] = param_value

                if getkeypair_re.search(param_value):
                    keypair = self.regxfind(getkeypair_re, param_value)
                    param_value = 'cikey'
                    if self.verbose:
                        print("{}Generating default Keypair {}".format(D, keypair))
                    parmdict['ParameterValue'] = param_value

                if getlicensebucket_re.search(param_value):
                    licensebucket = self.regxfind(getlicensebucket_re, param_value)
                    param_value = 'quickstart-ci-license'
                    if self.verbose:
                        print("{}Generating default license bucket {}".format(D, licensebucket))
                    parmdict['ParameterValue'] = param_value

                if getmediabucket_re.search(param_value):
                    media_bucket = self.regxfind(getmediabucket_re, param_value)
                    param_value = 'quickstart-ci-media'
                    if self.verbose:
                        print("{}Generating default media bucket {}".format(D, media_bucket))
                    parmdict['ParameterValue'] = param_value

                if licensecontent_re.search(param_value):
                    license_bucket = 'quickstart-ci-license'
                    licensekey = (self.regxfind(licensecontent_re, param_value)).strip('/')
                    param_value = self.get_content(license_bucket, licensekey)
                    if self.verbose:
                        print("{}Getting license content for {}/{}".format(D, license_bucket, licensekey))
                    parmdict['ParameterValue'] = param_value

                # Autogenerated value to password input in runtime
                if genpass_re.search(param_value):
                    passlen = int(
                        self.regxfind(count_re, param_value))
                    gentype = self.regxfind(
                        gentype_re, param_value)
                    if not gentype:
                        # Set default password type
                        # A value of D will generate a simple alpha
                        # aplha numeric password
                        gentype = 'D'

                    if passlen:
                        if self.verbose:
                            print("{}AutoGen values for {}".format(D, param_value))
                        param_value = self.genpassword(
                            passlen, gentype)
                        parmdict['ParameterValue'] = param_value

                if genaz_re.search(param_value):
                    numazs = int(
                        self.regxfind(count_re, param_value))
                    if numazs:
                        if self.verbose:
                            print(D + "Selecting availability zones")
                            print(D + "Requested %s az's" % numazs)

                        param_value = self.get_available_azs(
                            region,
                            numazs)
                        parmdict['ParameterValue'] = param_value
                    else:
                        print(I + "$[taskcat_genaz_(!)]")
                        print(I + "Number of az's not specified!")
                        print(I + " - (Defaulting to 1 az)")
                        param_value = self.get_available_azs(
                            region,
                            1)
                        parmdict['ParameterValue'] = param_value

                if genaz_single_re.search(param_value):
                    print(D + "Selecting availability zones")
                    print(D + "Requested 1 az")
                    param_value = self.get_available_azs(
                        region,
                        1)
                    parmdict['ParameterValue'] = param_value
        return s_parms

    def stackcreate(self, taskcat_cfg, test_list, sprefix):
        """
        This function creates CloudFormation stack for the given tests.

        :param taskcat_cfg: TaskCat config as yaml object
        :param test_list: List of tests
        :param sprefix: Special prefix as string. Purpose of this param is to use it for tagging
            the stack.

        :return: List of TestData objects

        """
        testdata_list = []
        self.set_capabilities('CAPABILITY_NAMED_IAM')
        for test in test_list:
            testdata = TestData()
            testdata.set_test_name(test)
            print("{0}{1}|PREPARING TO LAUNCH => {2}{3}".format(I, header, test, rst_color))
            sname = str(sig)

            stackname = sname + '-' + sprefix + '-' + test + '-' + jobid[:8]
            self.define_tests(taskcat_cfg, test)
            for region in self.get_test_region():
                print(I + "Preparing to launch in region [%s] " % region)
                try:
                    cfn = self._boto_client.get('cloudformation', region=region)
                    s_parmsdata = self.get_s3contents(self.get_parameter_path())
                    s_parms = json.loads(s_parmsdata)
                    s_include_params = self.get_param_includes(s_parms)
                    if s_include_params:
                        s_parms = s_include_params
                    j_params = self.generate_input_param_values(s_parms, region)
                    if self.verbose:
                        print(D + "Creating Boto Connection region=%s" % region)
                        print(D + "StackName=" + stackname)
                        print(D + "DisableRollback=True")
                        print(D + "TemplateURL=%s" % self.get_template_path())
                        print(D + "Capabilities=%s" % self.get_capabilities())
                        print(D + "Parameters:")
                        if self.get_template_type() == 'json':
                            print(json.dumps(j_params, sort_keys=True, indent=11, separators=(',', ': ')))

                    stackdata = cfn.create_stack(
                        StackName=stackname,
                        DisableRollback=True,
                        TemplateURL=self.get_template_path(),
                        Parameters=j_params,
                        Capabilities=self.get_capabilities())

                    testdata.add_test_stack(stackdata)

                except Exception as e:
                    if self.verbose:
                        print(E + str(e))
                    sys.exit(F + "Cannot launch %s" % self.get_template_file())

            testdata_list.append(testdata)
        print('\n')
        for test in testdata_list:
            for stack in test.get_test_stacks():
                print("{} |{}LAUNCHING STACKS{}".format(self.nametag, header, rst_color))
                print("{} {}{} {} {}".format(
                    I,
                    header,
                    test.get_test_name(),
                    str(stack['StackId']).split(':stack', 1),
                    rst_color))
        return testdata_list

    def validate_parameters(self, taskcat_cfg, test_list):
        """
        This function validates the parameters file of the CloudFormation template.

        :param taskcat_cfg: TaskCat config yaml object
        :param test_list: List of tests

        :return: TRUE if the parameters file is valid, else FALSE
        """
        for test in test_list:
            self.define_tests(taskcat_cfg, test)
            print(self.nametag + " |Validate JSON input in test[%s]" % test)
            if self.verbose:
                print(D + "parameter_path = %s" % self.get_parameter_path())

            inputparms = self.get_s3contents(self.get_parameter_path())
            jsonstatus = self.check_json(inputparms)

            if self.verbose:
                print(D + "jsonstatus = %s" % jsonstatus)

            if jsonstatus:
                print(P + "Validated [%s]" % self.get_parameter_file())
            else:
                print(D + "parameter_file = %s" % self.get_parameter_file())
                sys.exit(F + "Cannot validate %s" % self.get_parameter_file())
        return True

    @staticmethod
    def regxfind(re_object, data_line):
        """
        Returns the matching string.

        :param re_object: Regex object
        :param data_line: String to be searched

        :return: Matching String if found, otherwise return 'Not-found'
        """
        sg = re_object.search(data_line)
        if sg:
            return str(sg.group())
        else:
            return str('Not-found')

    def parse_stack_info(self, stack_name):
        """
        Returns a dictionary object containing the region and stack name.

        :param stack_name: Full stack name arn
        :return: Dictionary object containing the region and stack name

        """
        stack_info = dict()

        region_re = re.compile('(?<=:)(.\w-.+(\w*)-\d)(?=:)')
        stack_name_re = re.compile('(?<=:stack/)(tCaT.*.)(?=/)')
        stack_info['region'] = self.regxfind(region_re, stack_name)
        stack_info['stack_name'] = self.regxfind(stack_name_re, stack_name)
        return stack_info

    def stackcheck(self, stack_id):
        """
        Given the stack id, this function returns the status of the stack as
        a list with stack name, region, and status as list items, in the respective
        order.

        :param stack_id: CloudFormation stack id

        :return: List containing the stack name, region and stack status in the
            respective order.
        """
        stackdata = self.parse_stack_info(stack_id)
        region = stackdata['region']
        stack_name = stackdata['stack_name']
        test_info = []

        cfn = self._boto_client.get('cloudformation', region=region)
        # noinspection PyBroadException
        try:
            test_query = (cfn.describe_stacks(StackName=stack_name))
            for result in test_query['Stacks']:
                test_info.append(stack_name)
                test_info.append(region)
                test_info.append(result.get('StackStatus'))
                if result.get(
                        'StackStatus') == 'CREATE_IN_PROGRESS' or result.get('StackStatus') == 'DELETE_IN_PROGRESS':
                    test_info.append(1)
                else:
                    test_info.append(0)
        except Exception:
            test_info.append(stack_name)
            test_info.append(region)
            test_info.append("STACK_DELETED")
            test_info.append(0)
        return test_info

    def db_initproject(self, table_name):
        """
        :param table_name: Creates table if it does not exist. Waits for the table to become available
        :return: DynamoDB object
        """
        dynamodb = boto3.resource('dynamodb', region_name=self.get_default_region())
        try:
            table = dynamodb.create_table(
                TableName=table_name,
                KeySchema=[
                    {
                        'AttributeName': 'job-name',
                        'KeyType': 'HASH'
                    }
                ],
                AttributeDefinitions=[
                    {
                        'AttributeName': 'job-name',
                        'AttributeType': 'S'
                    }

                ],
                ProvisionedThroughput={
                    'ReadCapacityUnits': 5,
                    'WriteCapacityUnits': 5,
                }
            )
            print('Creating new [{}]'.format(table_name))
            table.meta.client.get_waiter('table_exists').wait(TableName=table_name)
            return table

        except Exception as notable:
            if notable:
                print('Adding to existing [{}]'.format(table_name))
                table = dynamodb.Table(table_name)
                table.meta.client.get_waiter('table_exists').wait(TableName=table_name)
                return table

    def db_item(self, table, time_stamp, region, job_name, log_group, owner, job_status):
        # :TODO add jobid getter and setter
        table.put_item(
            Item={
                'job-name': job_name,
                'last-run': time_stamp,
                'region': region,
                'owner': owner,
                'test-history': log_group,
                'job-status': job_status,
                'test-outputs': jobid[:8],
            }
        )

    def enable_dynamodb_reporting(self, enable):
        self._enable_dynamodb = enable

    def get_stackstatus(self, testdata_list, speed):
        """
        Given a list of TestData objects, this function checks the stack status
        of each CloudFormation stack and updates the corresponding TestData object
        with the status.

        :param testdata_list: List of TestData object
        :param speed: Interval (in seconds) in which the status has to be checked in loop

        """
        active_tests = 1
        print('\n')
        while active_tests > 0:
            current_active_tests = 0
            print(I + "{}{} {} [{}]{}".format(
                header,
                'AWS REGION'.ljust(15),
                'CLOUDFORMATION STACK STATUS'.ljust(25),
                'CLOUDFORMATION STACK NAME',
                rst_color))

            time_stamp = datetime.datetime.now().strftime("%Y-%m-%d %H:%M:%S")
            for test in testdata_list:
                for stack in test.get_test_stacks():
                    stackquery = self.stackcheck(str(stack['StackId']))
                    current_active_tests = stackquery[
                                               3] + current_active_tests
                    logs = (I + "{3}{0} {1} [{2}]{4}".format(
                        stackquery[1].ljust(15),
                        stackquery[2].ljust(25),
                        stackquery[0],
                        hightlight,
                        rst_color))
                    print(logs)
                    if self._enable_dynamodb:
                        table = self.db_initproject(self.get_project())
                        # Do not update when in cleanup start (preserves previous status)
                        skip_status = ['DELETE_IN_PROGRESS', 'STACK_DELETED']
                        if stackquery[2] not in skip_status:
                            self.db_item(table,
                                         time_stamp,
                                         stackquery[1],
                                         test.get_test_name(),
                                         'log group stub',
                                         self.get_owner(),
                                         stackquery[2])

                    stack['status'] = stackquery[2]
                    active_tests = current_active_tests
                    time.sleep(speed)
            print('\n')

    def cleanup(self, testdata_list, speed):
        """
        This function deletes the CloudFormation stacks of the given tests.

        :param testdata_list: List of TestData objects
        :param speed: Interval (in seconds) in which the status has to be checked
            while deleting the stacks.

        """

        docleanup = self.get_docleanup()
        if self.verbose:
            print(D + "clean-up = %s " % str(docleanup))

        if docleanup:
            print("{} |CLEANUP STACKS{}".format(self.nametag, header, rst_color))
            self.stackdelete(testdata_list)
            self.get_stackstatus(testdata_list, speed)
            self.deep_cleanup(testdata_list)
        else:
            print(I + "[Retaining Stacks (Cleanup is set to {0}]".format(docleanup))

    def deep_cleanup(self, testdata_list):
        """
        This function deletes the AWS resources which were not deleted
        by deleting CloudFormation stacks.

        :param testdata_list: List of TestData objects

        """
        for test in testdata_list:
            failed_stack_ids = []
            for stack in test.get_test_stacks():
                if str(stack['status']) == 'DELETE_FAILED':
                    failed_stack_ids.append(stack['StackId'])
            if len(failed_stack_ids) == 0:
                print(I + "All stacks deleted successfully. Deep clean-up not required.")
                continue

            print(I + "Few stacks failed to delete. Collecting resources for deep clean-up.")
            # get test region from the stack id
            stackdata = self.parse_stack_info(
                str(failed_stack_ids[0]))
            region = stackdata['region']
            session = boto3.session.Session(region_name=region)
            s = Reaper(session)
            failed_stacks = self.get_all_resources(failed_stack_ids, region)
            # print all resources which failed to delete
            if self.verbose:
                print(D + "Resources which failed to delete:\n")
                for failed_stack in failed_stacks:
                    print(D + "Stack Id: " + failed_stack['stackId'])
                    for res in failed_stack['resources']:
                        print(D + "{0} = {1}, {2} = {3}, {4} = {5}".format(
                            '\n\t\tLogicalId',
                            res.get('logicalId'),
                            '\n\t\tPhysicalId',
                            res.get('physicalId'),
                            '\n\t\tType',
                            res.get('resourceType')
                        ))
                s.delete_all(failed_stacks)

        # Check to see if auto bucket was created
        if self.get_s3bucket_type() is 'auto':
            print(I + "(Cleaning up staging assets)")

            s3_client = self._boto_client.get('s3', region=self.get_default_region(), s3v4=True)

            # Batch object processing by pages
            paginator = s3_client.get_paginator('list_objects')
            operation_parameters = {'Bucket': self.get_s3bucket(), 'Prefix': self.get_project()}
            s3_pages = paginator.paginate(**operation_parameters)

            # Load objects to delete
            objects_in_s3 = 1
            delete_keys = dict(Objects=[])
            for key in s3_pages.search('Contents'):
                delete_keys['Objects'].append(dict(Key=key['Key']))
                objects_in_s3 += 1
                if objects_in_s3 == 1000:
                    # Batch delete 1000 objects at a time
                    s3_client.delete_objects(Bucket=self.get_s3bucket(), Delete=delete_keys)
                    print(I + "Deleted {} objects from {}".format(objects_in_s3, self.get_s3bucket()))

                    delete_keys = dict(Objects=[])
                    objects_in_s3 = 1

            # Delete last batch of objects
            if objects_in_s3 > 1:
                s3_client.delete_objects(Bucket=self.get_s3bucket(), Delete=delete_keys)
                print(I + "Deleted {} objects from {}".format(objects_in_s3, self.get_s3bucket()))

            # Delete bucket
            s3_client.delete_bucket(
                Bucket=self.get_s3bucket())
            if self.verbose:
                print(D + "Deleting Bucket {0}".format(self.get_s3bucket()))

        else:
            print(I + "Retaining assets in s3bucket [{0}]".format(self.get_s3bucket()))

    def stackdelete(self, testdata_list):
        """
        This function deletes the CloudFormation stacks of the given tests.

        :param testdata_list: List of TestData objects

        """
        for test in testdata_list:
            for stack in test.get_test_stacks():
                stackdata = self.parse_stack_info(
                    str(stack['StackId']))
                region = stackdata['region']
                stack_name = stackdata['stack_name']
                cfn = self._boto_client.get('cloudformation', region=region)
                cfn.delete_stack(StackName=stack_name)

    def define_tests(self, yamlc, test):
        """
        This function reads the given test config yaml object and defines
        the tests as per the given config object.

        :param yamlc: TaskCat config yaml object
        :param test: Test scenarios

        """
        for tdefs in yamlc['tests'].keys():
            # print("[DEBUG] tdefs = %s" % tdefs)
            if tdefs == test:
                t = yamlc['tests'][test]['template_file']
                p = yamlc['tests'][test]['parameter_input']
                n = yamlc['global']['qsname']
                o = yamlc['global']['owner']
                b = self.get_s3bucket()

                # Checks if cleanup flag is set
                # If cleanup is set to 'false' stack will not be deleted after
                # launch attempt
                if 'cleanup' in yamlc['global'].keys():
                    cleanupstack = yamlc['global']['cleanup']
                    if cleanupstack:
                        if self.verbose:
                            print(D + "cleanup set to yaml value")
                            self.set_docleanup(cleanupstack)
                    else:
                        print(I + "Cleanup value set to (false)")
                        self.set_docleanup(False)
                else:
                    # By default do cleanup unless self.run_cleanup
                    # was overridden (set to False) by -n flag
                    if not self.run_cleanup:
                        if self.verbose:
                            print(D + "cleanup set by cli flag {0}".format(self.run_cleanup))
                    else:
                        self.set_docleanup(True)
                        if self.verbose:
                            print(I + "No cleanup value set")
                            print(I + " - (Defaulting to cleanup)")

                # Load test setting
                self.set_s3bucket(b)
                self.set_project(n)
                self.set_owner(o)
                self.set_template_file(t)
                self.set_parameter_file(p)
                self.set_template_path(
                    self.get_s3_url(self.get_template_file()))
                self.set_parameter_path(
                    self.get_s3_url(self.get_parameter_file()))

                # Check to make sure template filenames are correct
                template_path = self.get_template_path()
                if not template_path:
                    print("{0} Could not locate {1}".format(E, self.get_template_file()))
                    print("{0} Check to make sure filename is correct?".format(E, self.get_template_path()))
                    quit()

                # Check to make sure parameter filenames are correct
                parameter_path = self.get_parameter_path()
                if not parameter_path:
                    print("{0} Could not locate {1}".format(E, self.get_parameter_file()))
                    print("{0} Check to make sure filename is correct?".format(E, self.get_parameter_file()))
                    quit()

                # Detect template type

                cfntemplate = self.get_s3contents(self.get_s3_url(self.get_template_file()))

                if self.check_json(cfntemplate, quite=True, strict=False):
                    self.set_template_type('json')
                    # Enforce strict json syntax
                    if self._strict_syntax_json:
                        self.check_json(cfntemplate, quite=True, strict=True)
                else:
                    self.set_template_type(None)
                    self.check_yaml(cfntemplate, quite=True, strict=False)
                    self.set_template_type('yaml')

                if self.verbose:
                    print(I + "|Acquiring tests assets for .......[%s]" % test)
                    print(D + "|S3 Bucket     => [%s]" % self.get_s3bucket())
                    print(D + "|Project       => [%s]" % self.get_project())
                    print(D + "|Template      => [%s]" % self.get_template_path())
                    print(D + "|Parameter     => [%s]" % self.get_parameter_path())
                    print(D + "|TemplateType  => [%s]" % self.get_template_type())

                if 'regions' in yamlc['tests'][test]:
                    if yamlc['tests'][test]['regions'] is not None:
                        r = yamlc['tests'][test]['regions']
                        self.set_test_region(list(r))
                        if self.verbose:
                            print(D + "|Defined Regions:")
                            for list_o in self.get_test_region():
                                print("\t\t\t - [%s]" % list_o)
                else:
                    global_regions = self.get_global_region(yamlc)
                    self.set_test_region(list(global_regions))
                    if self.verbose:
                        print(D + "|Global Regions:")
                        for list_o in self.get_test_region():
                            print("\t\t\t - [%s]" % list_o)
                print(P + "(Completed) acquisition of [%s]" % test)
                print('\n')

    def check_json(self, jsonin, quite=None, strict=None):
        """
        This function validates the given JSON.

        :param jsonin: Json object to be validated
        :param quite: Optional value, if set True suppress verbose output
        :param strict: Optional value, Display errors and exit

        :return: TRUE if given Json is valid, FALSE otherwise.
        """
        try:
            parms = json.loads(jsonin)
            if self.verbose:
                if not quite:
                    print(json.dumps(parms, sort_keys=True, indent=11, separators=(',', ': ')))
        except ValueError as e:
            if strict:
                print(E + str(e))
                sys.exit(1)
            return False
        return True

    def check_yaml(self, yamlin, quite=None, strict=None):
        """
        This function validates the given YAML.

        :param yamlin: Yaml object to be validated
        :param quite: Optional value, if set True suppress verbose output
        :param strict: Optional value, Display errors and exit

        :return: TRUE if given yaml is valid, FALSE otherwise.
        """
        try:
            parms = yaml.load(yamlin)
            if self.verbose:
                if not quite:
                    print(yaml.dump(parms))
        except yaml.YAMLError as e:
            if strict:
                print(E + str(e))
                sys.exit(1)
            return False
        return True

    # Set AWS Credentials
    # Set AWS Credentials
    def aws_api_init(self, args):
        """
        This function reads the AWS credentials from various sources to ensure
        that the client has right credentials defined to successfully run
        TaskCat against an AWS account.
        :param args: Command line arguments for AWS credentials. It could be
            either profile name, access key and secret key or none.
        """
        print('\n')
        if args.boto_profile:
            self._auth_mode = 'profile'
            self._boto_profile = args.boto_profile
            try:
                sts_client = self._boto_client.get('sts',
                                                   profile_name=self._boto_profile,
                                                   region=self.get_default_region())
                account = sts_client.get_caller_identity().get('Account')
                print(self.nametag + " :AWS AccountNumber: \t [%s]" % account)
                print(self.nametag + " :Authenticated via: \t [%s]" % self._auth_mode)
            except Exception as e:
                print(E + "Credential Error - Please check you profile!")
                if self.verbose:
                    print(D + str(e))
                sys.exit(1)
        elif args.aws_access_key and args.aws_secret_key:
            self._auth_mode = 'keys'
            self._aws_access_key = args.aws_access_key
            self._aws_secret_key = args.aws_secret_key

            try:

                sts_client = self._boto_client.get('sts',
                                                   aws_access_key_id=self._aws_access_key,
                                                   aws_secret_access_key=self._aws_secret_key,
                                                   region=self.get_default_region())
                account = sts_client.get_caller_identity().get('Account')
                print(self.nametag + " :AWS AccountNumber: \t [%s]" % account)
                print(self.nametag + " :Authenticated via: \t [%s]" % self._auth_mode)
            except Exception as e:
                print(E + "Credential Error - Please check you keys!")
                if self.verbose:
                    print(D + str(e))
        else:
            self._auth_mode = 'environment'
            if os.environ.get('AWS_DEFAULT_REGION'):
                self.set_default_region(os.environ.get('AWS_DEFAULT_REGION'))
                print(I + "Using environmental region set in $AWS_DEFAULT_REGION")
            else:
                self.set_default_region('us-east-1')

            try:
                sts_client = self._boto_client.get('sts',
                                                   region=self.get_default_region())
                account = sts_client.get_caller_identity().get('Account')
                print(self.nametag + " :AWS AccountNumber: \t [%s]" % account)
                print(self.nametag + " :Authenticated via: \t [%s]" % self._auth_mode)
            except Exception as e:
                print(E + "Credential Error - Please check your boto environment variable !")
                if self.verbose:
                    print(D + str(e))
                sys.exit(1)

    def validate_yaml(self, yaml_file):
        """
        This function validates the given yaml file.

        :param yaml_file: Yaml file name

        """
        print('\n')
        run_tests = []
        required_global_keys = [
            'qsname',
            'owner',
            'reporting',
            'regions'
        ]

        required_test_parameters = [
            'template_file',
            'parameter_input'
        ]
        try:
            if os.path.isfile(yaml_file):
                print(self.nametag + " :Reading Config form: {0}".format(yaml_file))
                with open(yaml_file, 'r') as checkyaml:
                    cfg_yml = yaml.load(checkyaml.read())
                    for key in required_global_keys:
                        if key in cfg_yml['global'].keys():
                            pass
                        else:
                            print("global:%s missing from " % key + yaml_file)
                            sys.exit(1)

                    for defined in cfg_yml['tests'].keys():
                        run_tests.append(defined)
                        print(self.nametag + " |Queing test => %s " % defined)
                        for parms in cfg_yml['tests'][defined].keys():
                            for key in required_test_parameters:
                                if key in cfg_yml['tests'][defined].keys():
                                    pass
                                else:
                                    print("No key %s in test" % key + defined)
                                    print(E + "While inspecting: " + parms)
                                    sys.exit(1)
            else:
                print(E + "Cannot open [%s]" % yaml_file)
                sys.exit(1)
        except Exception as e:
            print(E + "config.yml [%s] is not formatted well!!" % yaml_file)
            if self.verbose:
                print(D + str(e))
            sys.exit(1)
        return run_tests

    def genreport(self, testdata_list, dashboard_filename):
        """
        This function generates the test report.

        :param testdata_list: List of TestData objects
        :param dashboard_filename: Report file name

        """
        doc = yattag.Doc()

        # Type of cfnlog return cfn log file
        # Type of resource_log return resource log file
        def getofile(region, stack_name, resource_type):
            extension = '.txt'
            if resource_type == 'cfnlog':
                location = "{}-{}-{}{}".format(stack_name, region, 'cfnlogs', extension)
                return str(location)
            elif resource_type == 'resource_log':
                location = "{}-{}-{}{}".format(stack_name, region, 'resources', extension)
                return str(location)

        def get_teststate(stackname, region):
            rstatus = None
            status_css = None
            try:
                cfn = self._boto_client.get('cloudformation', region)
                test_query = cfn.describe_stacks(StackName=stackname)

                for result in test_query['Stacks']:
                    rstatus = result.get('StackStatus')
                    if rstatus == 'CREATE_COMPLETE':
                        status_css = 'class=test-green'
                    elif rstatus == 'CREATE_FAILED':
                        status_css = 'class=test-red'
                        if self.retain_if_failed and (self.run_cleanup == True):
                            self.run_cleanup = False
                    else:
                        status_css = 'class=test-red'
            except Exception as e:
                print(E + "Error describing stack named [%s] " % stackname)
                if self.verbose:
                    print(D + str(e))
                rstatus = 'MANUALLY_DELETED'
                status_css = 'class=test-orange'

            return rstatus, status_css

        tag = doc.tag
        text = doc.text
        logo = 'taskcat'
        repo_link = 'https://github.com/aws-quickstart/taskcat'
        css_url = 'https://raw.githubusercontent.com/aws-quickstart/taskcat/master/assets/css/taskcat_reporting.css'
        output_css = requests.get(css_url).text
        doc_link = 'http://taskcat.io'

        with tag('html'):
            with tag('head'):
                doc.stag('meta', charset='utf-8')
                doc.stag(
                    'meta', name="viewport", content="width=device-width")
                with tag('style', type='text/css'):
                    text(output_css)
                with tag('title'):
                    text('TaskCat Report')

            with tag('body'):
                tested_on = time.strftime('%A - %b,%d,%Y @ %H:%M:%S')

                with tag('table', 'class=header-table-fill'):
                    with tag('tbody'):
                        with tag('th', 'colspan=2'):
                            with tag('tr'):
                                with tag('td'):
                                    with tag('a', href=repo_link):
                                        text('GitHub Repo: ')
                                        text(repo_link)
                                        doc.stag('br')
                                    with tag('a', href=doc_link):
                                        text('Documentation: ')
                                        text(doc_link)
                                        doc.stag('br')
                                    text('Tested on: ')
                                    text(tested_on)
                                with tag('td', 'class=taskcat-logo'):
                                    with tag('h3'):
                                        text(logo)
            doc.stag('p')
            with tag('table', 'class=table-fill'):
                with tag('tbody'):
                    with tag('thread'):
                        with tag('tr'):
                            with tag('th',
                                     'class=text-center',
                                     'width=25%'):
                                text('Test Name')
                            with tag('th',
                                     'class=text-left',
                                     'width=10%'):
                                text('Tested Region')
                            with tag('th',
                                     'class=text-left',
                                     'width=30%'):
                                text('Stack Name')
                            with tag('th',
                                     'class=text-left',
                                     'width=20%'):
                                text('Tested Results')
                            with tag('th',
                                     'class=text-left',
                                     'width=15%'):
                                text('Test Logs')

                            for test in testdata_list:
                                with tag('tr', 'class= test-footer'):
                                    with tag('td', 'colspan=5'):
                                        text('')

                                testname = test.get_test_name()
                                print(I + "(Generating Reports)")
                                print(I + " - Processing {}".format(testname))
                                for stack in test.get_test_stacks():
                                    state = self.parse_stack_info(
                                        str(stack['StackId']))
                                    status, css = get_teststate(
                                        state['stack_name'],
                                        state['region'])

                                    with tag('tr'):
                                        with tag('td',
                                                 'class=test-info'):
                                            with tag('h3'):
                                                text(testname)
                                        with tag('td',
                                                 'class=text-left'):
                                            text(state['region'])
                                        with tag('td',
                                                 'class=text-left'):
                                            text(state['stack_name'])
                                        with tag('td', css):
                                            text(str(status))
                                        with tag('td',
                                                 'class=text-left'):
                                            clog = getofile(
                                                state['region'],
                                                state['stack_name'],
                                                'cfnlog')
                                            # rlog = getofile(
                                            #    state['region'],
                                            #    state['stack_name'],
                                            #    'resource_log')
                                            #
                                            with tag('a', href=clog):
                                                text('View Logs ')
                                                # with tag('a', href=rlog):
                                                #    text('Resource Logs ')
                            with tag('tr', 'class= test-footer'):
                                with tag('td', 'colspan=5'):
                                    vtag = 'Generated by {} {}'.format('taskcat', version)
                                    text(vtag)

                        doc.stag('p')
                        print('\n')

        htmloutput = yattag.indent(doc.getvalue(),
                                   indentation='    ',
                                   newline='\r\n',
                                   indent_text=True)

        file = open(dashboard_filename, 'w')
        file.write(htmloutput)
        file.close()

        return htmloutput

    def collect_resources(self, testdata_list, logpath):
        """
        This function collects the AWS resources information created by the
        CloudFormation stack for generating the report.

        :param testdata_list: List of TestData object
        :param logpath: Log file path

        """
        resource = {}
        print(I + "(Collecting Resources)")
        for test in testdata_list:
            for stack in test.get_test_stacks():
                stackinfo = self.parse_stack_info(str(stack['StackId']))
                # Get stack resources
                resource[stackinfo['region']] = (
                    self.get_resources(
                        str(stackinfo['stack_name']),
                        str(stackinfo['region'])
                    )
                )
                extension = '.txt'
                test_logpath = '{}/{}-{}-{}{}'.format(
                    logpath,
                    stackinfo['stack_name'],
                    stackinfo['region'],
                    'resources',
                    extension)

                # Write resource logs
                file = open(test_logpath, 'w')
                file.write(str(
                    json.dumps(
                        resource,
                        indent=4,
                        separators=(',', ': '))))
                file.close()

    def get_cfnlogs(self, stackname, region):
        """
        This function returns the event logs of the given stack in a specific format.
        :param stackname: Name of the stack
        :param region: Region stack belongs to
        :return: Event logs of the stack
        """

        print(I + "Collecting logs for " + stackname + "\"\n")
        # Collect stack_events
        stack_events = get_cfn_stack_events(self, stackname, region)
        # Uncomment line for debug
        # pprint.pprint (stack_events)
        events = []
        for event in stack_events:
            event_details = {'TimeStamp': event['Timestamp'],
                             'ResourceStatus': event['ResourceStatus'],
                             'ResourceType': event['ResourceType'],
                             'LogicalResourceId': event['LogicalResourceId']}
            if 'ResourceStatusReason' in event:
                event_details['ResourceStatusReason'] = event['ResourceStatusReason']
            else:
                event_details['ResourceStatusReason'] = ''

            events.append(event_details)

        return events

    def createcfnlogs(self, testdata_list, logpath):
        """
        This function creates the CloudFormation log files.

        :param testdata_list: List of TestData objects
        :param logpath: Log file path
        :return:
        """
        print("{}Collecting CloudFormation Logs".format(I))
        for test in testdata_list:
            for stack in test.get_test_stacks():
                stackinfo = self.parse_stack_info(str(stack['StackId']))
                stackname = str(stackinfo['stack_name'])
                region = str(stackinfo['region'])
                extension = '.txt'
                test_logpath = '{}/{}-{}-{}{}'.format(
                    logpath,
                    stackname,
                    region,
                    'cfnlogs',
                    extension)
                self.write_logs(str(stack['StackId']), test_logpath)

    def write_logs(self, stack_id, logpath):
        """
        This function writes the event logs of the given stack and all the child stacks to a given file.
        :param stack_id: Stack Id
        :param logpath: Log file path
        :return:
        """
        stackinfo = self.parse_stack_info(str(stack_id))
        stackname = str(stackinfo['stack_name'])
        region = str(stackinfo['region'])

        # Get stack resources
        cfnlogs = self.get_cfnlogs(stackname, region)

        if len(cfnlogs) != 0:
            if cfnlogs[0]['ResourceStatus'] != 'CREATE_COMPLETE':
                if 'ResourceStatusReason' in cfnlogs[0]:
                    reason = cfnlogs[0]['ResourceStatusReason']
                else:
                    reason = 'Unknown'
            else:
                reason = "Stack launch was successful"

            print("\t |StackName: " + stackname)
            print("\t |Region: " + region)
            print("\t |Logging to: " + logpath)
            print("\t |Tested on: " + str(datetime.datetime.now().strftime("%A, %d. %B %Y %I:%M%p")))
            print("------------------------------------------------------------------------------------------")
            print("ResourceStatusReason: ")
            print(textwrap.fill(str(reason), 85))
            print("==========================================================================================")
            with open(logpath, "a") as log_output:
                log_output.write("-----------------------------------------------------------------------------\n")
                log_output.write("Region: " + region + "\n")
                log_output.write("StackName: " + stackname + "\n")
                log_output.write("*****************************************************************************\n")
                log_output.write("ResourceStatusReason:  \n")
                log_output.write(textwrap.fill(str(reason), 85) + "\n")
                log_output.write("*****************************************************************************\n")
                log_output.write("*****************************************************************************\n")
                log_output.write("Events:  \n")
                log_output.writelines(tabulate.tabulate(cfnlogs, headers="keys"))
                log_output.write(
                    "\n*****************************************************************************\n")
                log_output.write("-----------------------------------------------------------------------------\n")
                log_output.write("Tested on: " + datetime.datetime.now().strftime("%A, %d. %B %Y %I:%M%p") + "\n")
                log_output.write(
                    "-----------------------------------------------------------------------------\n\n")
                log_output.close()

            # Collect resources of the stack and get event logs for any child stacks
            resources = self.get_resources(stackname, region, include_stacks=True)
            for resource in resources:
                if resource['resourceType'] == 'AWS::CloudFormation::Stack':
                    self.write_logs(resource['physicalId'], logpath)
        else:
            print(E + "No event logs found. Something went wrong at describe event call.\n")

    def createreport(self, testdata_list, filename):
        """
        This function creates the test report.

        :param testdata_list: List of TestData objects
        :param filename: Report file name
        :return:
        """
        o_directory = 'taskcat_outputs'

        # noinspection PyBroadException
        try:
            os.stat(o_directory)
        except Exception:
            os.mkdir(o_directory)
        print("{} |GENERATING REPORTS{}".format(self.nametag, header, rst_color))
        print(I + "Creating report in [%s]" % o_directory)
        dashboard_filename = o_directory + "/" + filename

        # Collect recursive logs
        # file path is already setup by getofile function in genreports
        self.createcfnlogs(testdata_list, o_directory)

        # Generate html test dashboard
        # Uses logpath + region to create View Logs link
        self.genreport(testdata_list, dashboard_filename)

    @property
    def interface(self):
        parser = argparse.ArgumentParser(
            description="""
            Multi-Region CloudFormation Test Deployment Tool)
            For more info see: http://taskcat.io
        """,
            prog='taskcat',
            prefix_chars='-',
            formatter_class=RawTextHelpFormatter)
        parser.add_argument(
            '-c',
            '--config_yml',
            type=str,
            help=" (Config File Required!) \n "
                 "example here: https://raw.githubusercontent.com/aws-quickstart/"
                 "taskcat/master/examples/sample-taskcat-project/ci/taskcat.yml"
        )
        parser.add_argument(
            '-P',
            '--boto_profile',
            type=str,
            help="Authenticate using boto profile")
        parser.add_argument(
            '-A',
            '--aws_access_key',
            type=str,
            help="AWS Access Key")
        parser.add_argument(
            '-S',
            '--aws_secret_key',
            type=str,
            help="AWS Secret Key")
        parser.add_argument(
            '-n',
            '--no_cleanup',
            action='store_true',
            help="Sets cleanup to false (Does not teardown stacks)")
        parser.add_argument(
            '-N',
            '--no_cleanup_failed',
            action='store_true',
            help="Sets cleaup to false if the stack launch fails (Does not teardown stacks if it experiences a failure)"
        )
        parser.add_argument(
            '-v',
            '--verbose',
            action='store_true',
            help="Enables verbosity")
        parser.add_argument(
            '--public_s3_bucket',
            action='store_true',
            help="Sets public_s3_bucket to True. (Accesses objects via public HTTP, not S3 API calls)")
        parser.add_argument(
            '-m',
            '--multithread_upload',
            action='store_true',
            help="Enables multithreaded upload to S3")
        args = parser.parse_args()

        if len(sys.argv) == 1:
            print(parser.print_help())
            sys.exit(0)

        if args.multithread_upload:
            self.multithread_upload = True
        if args.verbose:
            self.verbose = True
        # Overrides Defaults for cleanup but does not overwrite config.yml
        if args.no_cleanup:
            self.run_cleanup = False

        if args.boto_profile is not None:
            if args.aws_access_key is not None or args.aws_secret_key is not None:
                parser.error("Cannot use boto profile -P (--boto_profile)" +
                             "with --aws_access_key or --aws_secret_key")
                print(parser.print_help())
                sys.exit(1)
        if args.public_s3_bucket:
            self.public_s3_bucket = True

        if args.no_cleanup_failed:
            if args.no_cleanup:
                parser.error("Cannot use -n (--no_cleanup) with -N (--no_cleanup_failed)")
                print(parser.print_help())
                sys.exit(1)
            self.retain_if_failed = True

        return args

    @staticmethod
    def checkforupdate():

        def _print_upgrade_msg(newversion):
            print("version %s" % version)
            print('\n')
            print("{} A newer version of {} is available ({})".format(
                I, 'taskcat', newversion))
            print('{} To upgrade pip version    {}[ pip install --upgrade taskcat]{}'.format(
                I, hightlight, rst_color))
            print('{} To upgrade docker version {}[ docker pull taskcat/taskcat ]{}'.format(
                I, hightlight, rst_color))
            print('\n')

        if _run_mode > 0:
            if 'dev' not in version:
                current_version = get_pip_version(
                    'https://pypi.python.org/pypi?name=taskcat&:action=display_pkginfo')
                if version in current_version:
                    print("version %s" % version)
                else:
                    _print_upgrade_msg(current_version)

            else:
                current_version = get_pip_version(
                    'https://testpypi.python.org/pypi?name=taskcat&:action=display_pkginfo')
                if version in current_version:
                    print("version %s" % version)
                else:
                    _print_upgrade_msg(current_version)
        else:
            print(I + "using %s (development mode) \n" % version)

    def welcome(self, prog_name='taskcat.io'):
        banner = pyfiglet.Figlet(font='standard')
        self.banner = banner
        print("{0}".format(banner.renderText(prog_name), '\n'))
        self.checkforupdate()


def get_cfn_stack_events(self, stackname, region):
    """
    Given a stack name and the region, this function returns the event logs of the given stack, as list.
    :param self:
    :param stackname: Name of the stack
    :param region: Region stack belongs to
    :return: Event logs of the stack
    """
    cfn_client = self._boto_client.get('cloudformation', region)
    stack_events = []
    try:
        response = cfn_client.describe_stack_events(StackName=stackname)
        stack_events.extend(response['StackEvents'])
        while 'NextToken' in response:
            response = cfn_client.describe_stack_events(NextToken=response['NextToken'], StackName=stackname)
            stack_events.extend(response['StackEvents'])
    except ClientError as e:
        print("{} Error trying to get the events for stack [{}] in region [{}]\b {}".format(
            E,
            str(stackname),
            str(region),
            e
        ))
        # Commenting below line to avoid sudden exit on describe call failure. So that delete stack may continue.
        # sys.exit()

    return stack_events


def main():
    pass


if __name__ == '__main__':
    pass

else:
    main()<|MERGE_RESOLUTION|>--- conflicted
+++ resolved
@@ -194,11 +194,8 @@
         self._boto_profile = None
         self._boto_client = ClientFactory(logger=logger)
         self._key_url_map = {}
-<<<<<<< HEAD
         self.multithread_upload = False
-=======
         self.retain_if_failed = False
->>>>>>> a03e907e
 
     # SETTERS AND GETTERS
     # ===================
@@ -417,7 +414,8 @@
                     response = s3_client.create_bucket(ACL=bucket_or_object_acl,
                                                        Bucket=auto_bucket)
                 else:
-                    response = s3_client.create_bucket(ACL=bucket_or_object_acl,
+                    response = s3_client.create_bucket(ACL=
+                                                       ,
                                                        Bucket=auto_bucket,
                                                        CreateBucketConfiguration = {
                                                            'LocationConstraint': self.get_default_region()
@@ -456,30 +454,17 @@
             print(I + "Please cd to where you project is located")
             sys.exit(1)
 
-<<<<<<< HEAD
         if self.multithread_upload:
             threads = 16
             print(I + "Multithread upload enabled, spawning %s threads" % threads)
             pool = ThreadPool(threads)
-            func = partial(self._s3_upload_file, s3_client=s3_client)
+            func = partial(self._s3_upload_file, s3_client=s3_client, bucket_or_object_acl=bucket_or_object_acl)
             pool.map(func, fsmap)
             pool.close()
             pool.join()
         else:
             for filename in fsmap:
                 self._s3_upload_file(filename, s3_client)
-=======
-        for filename in fsmap:
-            try:
-                upload = re.sub('^./', '', filename)
-                s3_client.upload_file(filename, self.get_s3bucket(), upload, ExtraArgs={'ACL': bucket_or_object_acl})
-            except Exception as e:
-                print("Cannot Upload to bucket => %s" % self.get_s3bucket())
-                print(E + "Check that you bucketname is correct")
-                if self.verbose:
-                    print(D + str(e))
-                sys.exit(1)
->>>>>>> a03e907e
 
         paginator = s3_client.get_paginator('list_objects')
         operation_parameters = {'Bucket': self.get_s3bucket(), 'Prefix': self.get_project()}
@@ -491,10 +476,10 @@
 
         print('\n')
 
-    def _s3_upload_file(self, filename, s3_client):
+    def _s3_upload_file(self, filename, s3_client, bucket_or_object_acl):
         upload = re.sub('^./', '', filename)
         try:
-            s3_client.upload_file(filename, self.get_s3bucket(), upload, ExtraArgs={'ACL': 'public-read'})
+            s3_client.upload_file(filename, self.get_s3bucket(), upload, ExtraArgs={'ACL': bucket_or_object_acl})
         except Exception as e:
             print("Cannot Upload to bucket => %s" % self.get_s3bucket())
             print(E + "Check that you bucketname is correct")
